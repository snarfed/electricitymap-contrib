<%
co2Sub = function(str) {
    return (str || '').replace("CO2", "CO<sub>2</sub>");
}
%>
<!DOCTYPE html>
<html xmlns="http://www.w3.org/1999/xhtml" xmlns:fb="http://ogp.me/ns/fb#">
    <head>
        <meta http-equiv="content-type" content="text/html; charset=UTF8" />
        <meta name="description" content="Electricity Map is a live visualization of where your electricity comes from and how much CO2 was emitted to produce it." />
        <meta property="og:description" content="Electricity Map is a live visualization of where your electricity comes from and how much CO2 was emitted to produce it." />
        <meta property="og:image" content="https://cloud.githubusercontent.com/assets/1655848/20340757/5ada5cf6-abe3-11e6-97c4-e68929b8a135.png" />
        <meta property="og:title" content="<%= __('misc.maintitle') %>" />
        <meta property="og:type" content="website" />
        <!-- It's import to keep the old og:url, else, likes will not accumulate properly -->
        <meta property="og:url" content="http://electricitymap.tmrow.co" />
        <meta property="og:locale" content="<%= FBLocale %>" />
        <% for(var i=0; i<supportedFBLocales.length; i++) {%>
        <meta property="og:locale:alternate" content="<%= supportedFBLocales[i] %>" />
        <% } %>
        <meta property="fb:app_id" content="1267173759989113" />
        <meta name="twitter:card" content="summary_large_image">
        <meta name="twitter:creator" content="@corradio">
        <meta name="twitter:description" content="Electricity Map is a live visualization of where your electricity comes from and how much CO2 was emitted to produce it." />
        <meta name="twitter:image" content="https://cloud.githubusercontent.com/assets/1655848/20340757/5ada5cf6-abe3-11e6-97c4-e68929b8a135.png">
        <meta name="twitter:site" content="@tmrowco">
        <meta name="twitter:title" content="Electricity Map | Live CO2 emissions of electricity consumption" />
        <meta name="viewport" content="width=device-width, viewport-fit=cover" />

        <meta http-equiv="Content-Security-Policy" content="default-src * 'self' 'unsafe-inline' data: gap: https://ssl.gstatic.com 'unsafe-eval'; style-src * 'unsafe-inline'; media-src *" />

        <meta name="apple-itunes-app" content="app-id=1224594248" />

        <title>Electricity Map | <%= __('misc.maintitle') %></title>

        <link rel="apple-touch-icon" sizes="57x57" href="images/apple-icon-57x57.png">
        <link rel="apple-touch-icon" sizes="60x60" href="images/apple-icon-60x60.png">
        <link rel="apple-touch-icon" sizes="72x72" href="images/apple-icon-72x72.png">
        <link rel="apple-touch-icon" sizes="76x76" href="images/apple-icon-76x76.png">
        <link rel="apple-touch-icon" sizes="114x114" href="images/apple-icon-114x114.png">
        <link rel="apple-touch-icon" sizes="120x120" href="images/apple-icon-120x120.png">
        <link rel="apple-touch-icon" sizes="144x144" href="images/apple-icon-144x144.png">
        <link rel="apple-touch-icon" sizes="152x152" href="images/apple-icon-152x152.png">
        <link rel="apple-touch-icon" sizes="180x180" href="images/apple-icon-180x180.png">
        <link rel="icon" type="image/png" sizes="192x192"  href="images/android-icon-192x192.png">
        <link rel="icon" type="image/png" sizes="32x32" href="images/favicon-32x32.png">
        <link rel="icon" type="image/png" sizes="96x96" href="images/favicon-96x96.png">
        <link rel="icon" type="image/png" sizes="16x16" href="images/favicon-16x16.png">
        <link rel="manifest" href="manifest.json">
        <meta name="msapplication-TileColor" content="#ffffff">
        <meta name="msapplication-TileImage" content="images/ms-icon-144x144.png">
        <meta name="theme-color" content="#ffffff">

        <!-- CSS -->
        <link rel="stylesheet" type="text/css" href="dist/styles.<%= stylesHash %>.css">
        <link rel="stylesheet" href="css/font-awesome.min.css">

        <!-- Fonts -->
        <link href="https://fonts.googleapis.com/css?family=Catamaran" rel="stylesheet">

        <!-- Language -->
        <% for(var i=0; i<alternateUrls.length; i++) {%>
        <link rel="alternate" href="<%- alternateUrls[i] %>" hreflang="<%= supportedLocales[i] %>" />
        <% } %>
        <% if (typeof fullUrl != 'undefined') { %>
        <link rel="alternate" href="<%- fullUrl.replace('&lang=' + locale, '').replace('/?lang=' + locale, '/?').replace(/\?$/, '').replace('/?&', '/?') %>" hreflang="x-default" />
        <link rel="canonical" href="<%- fullUrl %>" />
        <% } %>

        <!-- Google App Indexing (Android) -->
        <link rel="alternate" href="android-app://com.tmrow.electricitymap/https/electricitymap.org" />
        <link rel="alternate" href="android-app://com.tmrow.electricitymap/http/electricitymap.org" />
        <link rel="alternate" href="android-app://com.tmrow.electricitymap/https/www.electricitymap.org" />
        <link rel="alternate" href="android-app://com.tmrow.electricitymap/http/www.electricitymap.org" />

        <!-- Google App Indexing (iOS) -->
        <link rel="alternate" href="ios-app://1224594248/https/electricitymap.org" />
        <link rel="alternate" href="ios-app://1224594248/http/electricitymap.org" />
        <link rel="alternate" href="ios-app://1224594248/https/www.electricitymap.org" />
        <link rel="alternate" href="ios-app://1224594248/http/www.electricitymap.org" />

        <script src="https://d3tvtfb6518e3e.cloudfront.net/3/opbeat.min.js" async></script>
        <% if (typeof isCordova != 'undefined' && isCordova) { %>
        <script src="../cordova.js"></script>
        <% } %>
        <script defer src="dist/vendor.<%= vendorHash %>.js"></script>
        <script defer src="dist/bundle.<%= bundleHash %>.js"></script>

        <!-- Set Global Variables -->
        <script>
            var bundleHash = '<%= bundleHash %>';
            var locale = '<%= locale %>';
            var FBLocale = '<%= FBLocale %>';
            var isCordova = <%= (typeof isCordova !== 'undefined' && isCordova) %>;
            var geo = <%- (typeof geo !== 'undefined' && JSON.stringify(geo) || 'undefined') %>;
        </script>
    </head>
    <body lang="<%= locale %>">
        <div id="main">
            <div id="header">
                <div id="header-content">
                    <div class="logo">
                      <img src="images/icon_noborder_small.png" />
                      <span>
                          <span>Electricity Map Pro</span>
                          <!--<span class="large-screen-visible maintitle">
                              | <small><%- co2Sub(__('misc.maintitle')) %></small>
                          </span>-->
                      </span>
                    </div>

                    <div class="right-header">
                        <span>
                            <%- __('misc.lastupdate') %> <span class="current-datetime-from-now"></span>
                        </span>
                    </div>
                </div>

                <div id="tab">
                    <div id="tab-content">
                        <a class="list-item map-button">
                            <div>
                                <i class="fa fa-map-o" aria-hidden="true"></i>
                            </div>
                        </a>
                        <a class="list-item highscore-button">
                            <div>
                                <i class="fa fa-list" aria-hidden="true"></i>
                            </div>
                        </a>
                        <a class="list-item info-button">
                            <div>
                                <i class="fa fa-info" aria-hidden="true"></i>
                            </div>
                        </a>
                        <a class="list-item wind-button wind-toggle">
                            <div>
                                <img src="images/weather/wind.svg"></img>
                            </div>
                        </a>
                        <a class="list-item solar-button solar-toggle">
                            <div>
                                <img src="images/weather/sun.svg"></img>
                            </div>
                        </a>
                    </div>
                </div>
            </div>
            <div id="inner">

                <div id="loading" class="loading overlay"></div>
                <div id="embedded-error" class="overlay" style="background-color: grey; display: none">
                    Embedding of the ElectricityMap has been deactivated. You can still access it at <a href="http://www.electricitymap.org" target="_blank">https://www.electricitymap.org</a>.<br />
                    Please contact us at <a href="mailto:hello@tmrow.com">hello@tmrow.com</a> for more information.
                </div>

                <div class="panel left-panel">

                    <div class="left-panel-info">
                        <div class="left-panel-initial-text">
                            <p>
                                <%- __('panel-initial-text.thisshowsrealtime') %> <span style="color: lightgray"><%- __('panel-initial-text.whereelectricitycomesfrom') %></span> <%- __('panel-initial-text.and') %> <span style="color: lightgray"><%- co2Sub(__('panel-initial-text.howmuchco2')) %></span> <%- __('panel-initial-text.wasemitted') %>.
                            </p>
                            <p>
                                <%- __('panel-initial-text.takeinaccount') %> <span style="color: lightgray"><%- __('panel-initial-text.importexport') %></span><span class="large-screen-visible" style="white-space: nowrap;"> <img src="images/arrow-400-animated-0.gif" style="width: 1em; transform: rotate(90deg); transform-origin: 0; margin-left: 1em;" /></span> <%- __('panel-initial-text.betweencountries') %>.
                            </p>
                            <p class="large-screen-visible">
                                <span style="font-size: 1.2em; color: white;"><i><%- __('panel-initial-text.tip') %> ⟶</i></span>
                            </p>
                            <div class="layer-toggles">
                                <hr />
                                <p>
                                    <%- co2Sub(__('legends.carbonintensity'))%> <span style="color: darkgrey">(CO<sub>2</sub>eq/kWh):</span><br />
                                    <input type="checkbox" id="checkbox-colorblind" />
                                    <label for="checkbox-colorblind"><%- __('legends.colorblindmode') %></label>
                                    <svg class="co2-colorbar colorbar" style="width: 100%"></svg>
                                </p>
                                <p>
                                    <input type="checkbox" id="checkbox-wind" />
                                    <label for="checkbox-wind"><%- __('legends.windpotential') %> <span style="color: darkgrey">(m/s)</span> 💨</label>
                                    <svg class="wind-colorbar colorbar" style="width: 100%; display:none"></svg>
                                </p>
                                <p>
                                    <input type="checkbox" id="checkbox-solar" />
                                    <label for="checkbox-solar"><%- __('legends.solarpotential') %> <span style="color: darkgrey">(W/m<sup>2</sup>)</span> ☀️</label>
                                    <svg class="solar-colorbar colorbar" style="width: 100%; display:none"></svg>
                                </p>
                            </div>
                        </div>

                        <div>
                            <hr />
                            <%- __('footer.foundbugs') %> <a href="https://github.com/corradio/electricitymap/issues/new" target="_blank"><%- __('footer.here') %></a>.<br />
                            <p>
                                <%- __('panel-initial-text.thisproject') %> <a href="https://github.com/corradio/electricitymap" target="_blank"><%- __('panel-initial-text.opensource') %></a> (<%- __('panel-initial-text.see') %> <a href="https://github.com/corradio/electricitymap#data-sources" target="_blank"><%- __('panel-initial-text.datasources') %></a>). <%- __('panel-initial-text.contribute', 'https://github.com/tmrowco/electricitymap#adding-a-new-country') %>.
                            </p>
                            <p>
                                <%- __('footer.likethisvisu') %> <a href="https://docs.google.com/forms/d/e/1FAIpQLSc-_sRr3mmhe0bifigGxfAzgh97-pJFcwpwWZGLFc6vvu8laA/viewform?c=0&w=1" target="_blank"><%- __('footer.loveyourfeedback') %></a>!
                            </p>
                        </div>
                    </div>
                    <div class="left-panel-country">
                        <div class="left-panel-country-toolbar">
                            <div class="country-name-time">
                                <div style="display: table">
                                    <div style="display: table-cell">
                                        <img id="country-flag" class="flag"></img>
                                    </div>

                                    <div style="display: table-cell">
                                        <div class="country-name"></div>
                                        <div class="country-time">?</div>
                                    </div>

                                </div>
                            </div>
                            <span id="left-panel-country-back">
                                <i class="fa fa-times" aria-hidden="true"></i>
                            </span>
                        </div>

                        <div class="country-panel">
                            <div class="country-table-header">
                                <div class="country-table-header-inner">
                                    <div class="country-col country-emission-intensity-wrap">
                                        <div class="country-col-headline"><%- co2Sub(__('country-panel.carbonintensity')) %></div>
                                        <div id="country-emission-rect" class="country-col-box emission-rect emission-rect-overview">
                                            <div><span class="country-emission-intensity"></span>g</div>
                                        </div>
                                        <div class="country-col-subtext">(gCO<sub>2</sub>eq/kWh)</div>
                                    </div>
                                    <div class="country-col country-lowcarbon-wrap">
                                        <div class="country-col-headline">Low-carbon</div>
                                        <div class="country-col-box">
                                            <span class="lowcarbon-percentage"></span>%
                                        </div>
                                        <div class="country-col-subtext">
                                        </div>
                                    </div>
                                    <div class="country-col country-renewable-wrap">
                                        <div class="country-col-headline">Renewable</div>
                                        <div class="country-col-box">
                                            <div class="renewable-percentage"></div>%
                                        </div>
                                    </div>
                                </div>
                            </div>

                            <div class="country-show-emissions-wrap">
                                <div class="menu">
                                    <a id="production" href="javascript:toggleSource(false)"><%- __('country-panel.electricityproduction') %></a>
                                    |
                                    <a id="emissions" href="javascript:toggleSource(true)"><%- co2Sub(__('country-panel.emissions')) %></a>
                                </div>
                                <div class="bysource">
                                    <%- __('country-panel.bysource') %>
                                </div>
                            </div>
                            <svg class="country-table"></svg>
                            <hr />
                            <div class="country-history">
                                <div class="loading overlay"></div>
                                <%- co2Sub(__('country-history.carbonintensity24h')) %>
                                <!--<span class="premium"><i class="fa fa-lock" aria-hidden="true"></i> premium</span>-->
                                <br />
                                <small>
                                    <i class="fa fa-download" aria-hidden="true"></i> <a href="https://pro.electricitymap.org/carts/new/?utm_source=electricitymap.org&utm_medium=referral&utm_campaign=country_panel" target="_blank"><%- __('country-history.downloaddataset') %></a>
                                </small>
                                <svg id="country-history-carbon"></svg>

                                <div class="loading overlay"></div>
                                Origin of electricity in the last 24 hours
                                <!--<span class="premium"><i class="fa fa-lock" aria-hidden="true"></i> premium</span>-->
                                <br />
                                <small>
                                    <i class="fa fa-download" aria-hidden="true"></i> <a href="https://pro.electricitymap.org/carts/new/?utm_source=electricitymap.org&utm_medium=referral&utm_campaign=country_panel" target="_blank"><%- __('country-history.downloaddataset') %></a>
                                </small>
                                <svg id="country-history-mix"></svg>

                                <div class="loading overlay"></div>
                                Electricity prices in the last 24 hours
                                <svg id="country-history-prices"></svg>
                            </div>
                            <hr />
                            <p>

                                <%- __('country-panel.source')%>:
                                <a href="https://github.com/corradio/electricitymap#real-time-electricity-data-sources" target="_blank"><span class="country-data-source"></span></a><small> (<%- __('country-panel.addeditsource', 'https://github.com/tmrowco/electricitymap/tree/master/parsers') %>)</small> <%- __('country-panel.helpfrom')%>
                                <p class="contributors">
                                </p>
                                
                            </p>
                            <hr />
                            <p>
                                <%- co2Sub(__('country-panel.co2signal', 'https://www.co2signal.com/?utm_source=electricitymap.org&utm_medium=referral&utm_campaign=country_panel')) %>
                            </p>
                        </div>
                    </div>

                    <div class="left-panel-highscore">
                        <div class="left-panel-toolbar large-screen-visible">
                            <div class="left-panel-toolbar-title">
                                <span id="left-panel-highscore-back">
                                    <i class="fa fa-times" aria-hidden="true"></i>
                                </span>
                                <%- __('rankings-panel.country-ranking') %>
                            </div>
                            <div class="left-panel-toolbar-right-placeholder"></div>
                        </div>

                        <div class="country-picker-container">
                            <p></p>
                        </div>
                    </div>

                    <div class="left-panel-social">
                        <p>
                            <!-- Facebook share -->
                            <div class="fb-share-button"
                                 data-href="https://www.electricitymap.org/"
                                 data-layout="button_count">
                            </div>
                            <!-- Twitter share -->
                            <a class="twitter-share-button"
                               data-url="https://www.electricitymap.org"
                               data-via="tmrowco"
                               data-lang="<%= locale %>"></a>
                            <!-- Slack -->
                            <span class="slack-button">
                                <a href="https://slack.tmrow.co" target="_blank" class="slack-btn">
                                    <span class="slack-ico"></span>
                                    <span class="slack-text">Slack</span>
                                </a>
                            </span>
                        </p>
                    </div>

                </div>

                <div id="map-container">
                    <div id="map"></div>
<<<<<<< HEAD
                    <canvas class="wind map-layer"></canvas>
                    <canvas class="solar map-layer"></canvas>
                    <div id="country-tooltip" class="tooltip panel">
                        <%- co2Sub(__('tooltips.carbonintensity')) %>:<br />
                        <img id="country-flag" class="flag"></img> <span id="country-name"></span>:
                        <div class="emission-rect"></div> <span class="country-emission-intensity"></span> gCO<sub>2</sub>eq/kWh (<span class="fossil-fuel-percentage"></span> % <%- __('tooltips.fossilfuels')%>)<br />
                        <br />
                        <%- __('tooltips.electricityprice') %>: <span class="country-spot-price"></span> <span class="country-spot-price-currency"></span>/MWh
                    </div>
                    <div id="exchange-tooltip" class="tooltip panel">
                        <%- __('tooltips.crossborderexport') %>:<br />
                        <img class="from flag"></img> <span id="from"></span> → <img class="to flag"></img> <span id="to"></span>: <span id="flow" style="font-weight: bold"></span> MW<br />
                        <br />
                        <%- co2Sub(__('tooltips.carbonintensityexport')) %>:<br />
                        <div class="emission-rect"></div> <span class="country-emission-intensity emission-intensity"></span> gCO<sub>2</sub>eq/kWh
                    </div>
                    <!--<div class="watermark">
=======
                    <canvas id="wind" class="map-layer"></canvas>
                    <canvas id="solar" class="map-layer"></canvas>
                    <div class="watermark">
>>>>>>> 7d5dbd06
                        <a href="http://www.tmrow.com/?utm_source=electricitymap.org&utm_medium=referral&utm_campaign=watermark" target="_blank"><img src="images/tomorrow.svg" style="width:130px"/></a>
                        <br />
                        <div class="fb-like"
                            data-href="https://www.facebook.com/tmrowco"
                            data-layout="button"
                            data-action="like"
                            data-size="small"
                            data-show-faces="false">
                        </div>&nbsp;<a class="twitter-follow-button"
                            href="https://twitter.com/tmrowco"
                            data-show-screen-name="false"
                            data-show-count="false"
                            data-lang="<%= locale %>"></a>
                    </div>-->
                    <div class="highscore-button">
                        <%- __('rankings-panel.show-ranking') %>
                    </div>
                    <div class="co2-floating-legend">
                        <div><%- co2Sub(__('legends.carbonintensity'))%> <small>(gCO<sub>2</sub>eq/kWh)</small></div>
                        <svg class="co2-colorbar colorbar" style="width: 10rem;"></svg>
                    </div>
                </div>

                <div id="connection-warning" class="flash-message">
                    <div class="inner"><%- __('misc.oops') %> <a href='' onclick='window.retryFetch(); return false;'><%- __('misc.retrynow') %></a>.</div>
                </div>
                <div id="new-version" class="flash-message">
                    <div class="inner"><%- __('misc.newversion') %></div>
                </div>

                <!-- end #inner -->
            </div>
        </div>
        <div id="country-tooltip" class="tooltip panel">
            <%- co2Sub(__('tooltips.carbonintensity')) %>:<br />
            <img id="country-flag" class="flag"></img> <span id="country-name"></span>:
            <div class="emission-rect"></div> <span class="country-emission-intensity"></span> gCO<sub>2</sub>eq/kWh<br />
            <br />
            Low-carbon: <span class="lowcarbon-percentage"></span> %<br />
            Renewable: <span class="renewable-percentage"></span> %
        </div>
        <div id="exchange-tooltip" class="tooltip panel">
            <%- __('tooltips.crossborderexport') %>:<br />
            <img class="from flag"></img> <span id="from"></span> → <img class="to flag"></img> <span id="to"></span>: <span id="flow" style="font-weight: bold"></span> MW<br />
            <br />
            <%- co2Sub(__('tooltips.carbonintensityexport')) %>:<br />
            <div class="emission-rect"></div> <span class="country-emission-intensity emission-intensity"></span> gCO<sub>2</sub>eq/kWh
        </div>
        <div id="countrypanel-production-tooltip" class="tooltip panel">
            <span id="line1"></span><br />
            <small>(<span id="production-proportion-detail"></span>)</small><br />
            <span class="production-visible">
                <br />
                <%- __('tooltips.utilizing') %> <span id="capacity-factor"></span> <%- __('tooltips.ofinstalled') %><br />
                <small>(<span id="capacity-factor-detail"></span>)</small><br />
                <br />
                <%- co2Sub(__('tooltips.withcarbonintensity')) %><br />
                <div class="emission-rect"></div> <span class="emission-intensity"></span> gCO<sub>2</sub>eq/kWh <small>(<%- __('country-panel.source') %>: <span class="emission-source"></span>)</small>
            </span>
        </div>
        <div id="countrypanel-exchange-tooltip" class="tooltip panel">
            <span id="line1"></span><br />
            <small>(<span id="exchange-proportion-detail"></span>)</small><br />
            <span class="production-visible">
                <br />
                <%- __('tooltips.utilizing') %> <span id="capacity-factor"></span> <%- __('tooltips.ofinstalled') %><br />
                <small>(<span id="capacity-factor-detail"></span>)</small><br />
                <br />
                <%- co2Sub(__('tooltips.withcarbonintensity')) %><br />
                <img class="country-exchange-source-flag flag"></img> <span class="country-exchange-source-name"></span>: <div class="emission-rect"></div> <span class="emission-intensity"></span> gCO<sub>2</sub>eq/kWh<br />
            </span>
        </div>
    </body>
</html><|MERGE_RESOLUTION|>--- conflicted
+++ resolved
@@ -339,29 +339,9 @@
 
                 <div id="map-container">
                     <div id="map"></div>
-<<<<<<< HEAD
-                    <canvas class="wind map-layer"></canvas>
-                    <canvas class="solar map-layer"></canvas>
-                    <div id="country-tooltip" class="tooltip panel">
-                        <%- co2Sub(__('tooltips.carbonintensity')) %>:<br />
-                        <img id="country-flag" class="flag"></img> <span id="country-name"></span>:
-                        <div class="emission-rect"></div> <span class="country-emission-intensity"></span> gCO<sub>2</sub>eq/kWh (<span class="fossil-fuel-percentage"></span> % <%- __('tooltips.fossilfuels')%>)<br />
-                        <br />
-                        <%- __('tooltips.electricityprice') %>: <span class="country-spot-price"></span> <span class="country-spot-price-currency"></span>/MWh
-                    </div>
-                    <div id="exchange-tooltip" class="tooltip panel">
-                        <%- __('tooltips.crossborderexport') %>:<br />
-                        <img class="from flag"></img> <span id="from"></span> → <img class="to flag"></img> <span id="to"></span>: <span id="flow" style="font-weight: bold"></span> MW<br />
-                        <br />
-                        <%- co2Sub(__('tooltips.carbonintensityexport')) %>:<br />
-                        <div class="emission-rect"></div> <span class="country-emission-intensity emission-intensity"></span> gCO<sub>2</sub>eq/kWh
-                    </div>
-                    <!--<div class="watermark">
-=======
                     <canvas id="wind" class="map-layer"></canvas>
                     <canvas id="solar" class="map-layer"></canvas>
-                    <div class="watermark">
->>>>>>> 7d5dbd06
+                    <!--<div class="watermark">
                         <a href="http://www.tmrow.com/?utm_source=electricitymap.org&utm_medium=referral&utm_campaign=watermark" target="_blank"><img src="images/tomorrow.svg" style="width:130px"/></a>
                         <br />
                         <div class="fb-like"
